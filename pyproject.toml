--- conflicted
+++ resolved
@@ -54,13 +54,10 @@
 profile = "black"
 line_length = 120
 skip_gitignore = true
-<<<<<<< HEAD
 extend_skip = ["frontend", "scripts"]
 src_paths = ["app", "worker"]
-=======
 known_first_party = ["app", "worker"]
 sections = ["FUTURE", "STDLIB", "THIRDPARTY", "FIRSTPARTY", "LOCALFOLDER"]
->>>>>>> 4897f613
 
 [tool.mypy]
 python_version = "3.11"
